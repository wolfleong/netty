/*
 * Copyright 2014 The Netty Project
 *
 * The Netty Project licenses this file to you under the Apache License, version 2.0 (the
 * "License"); you may not use this file except in compliance with the License. You may obtain a
 * copy of the License at:
 *
 * http://www.apache.org/licenses/LICENSE-2.0
 *
 * Unless required by applicable law or agreed to in writing, software distributed under the License
 * is distributed on an "AS IS" BASIS, WITHOUT WARRANTIES OR CONDITIONS OF ANY KIND, either express
 * or implied. See the License for the specific language governing permissions and limitations under
 * the License.
 */
package io.netty.example.http2.client;

<<<<<<< HEAD
import static io.netty.example.http2.Http2ExampleUtil.parseEndpointConfig;
import static io.netty.handler.codec.http.HttpHeaders.Names.HOST;
import static io.netty.handler.codec.http.HttpMethod.GET;
import static io.netty.handler.codec.http.HttpVersion.HTTP_1_1;
=======
>>>>>>> 46ed3d4c
import io.netty.bootstrap.Bootstrap;
import io.netty.channel.Channel;
import io.netty.channel.ChannelFuture;
import io.netty.channel.ChannelOption;
import io.netty.channel.EventLoopGroup;
import io.netty.channel.nio.NioEventLoopGroup;
import io.netty.channel.socket.nio.NioSocketChannel;
<<<<<<< HEAD
import io.netty.example.http2.Http2ExampleUtil.EndpointConfig;
import io.netty.handler.codec.http.DefaultFullHttpRequest;
import io.netty.handler.codec.http.FullHttpRequest;
=======
import io.netty.handler.codec.http.HttpMethod;
import io.netty.handler.codec.http2.DefaultHttp2Headers;
import io.netty.handler.codec.http2.Http2Exception;
import io.netty.handler.codec.http2.Http2Headers;
import io.netty.handler.codec.http2.Http2OrHttpChooser.SelectedProtocol;
import io.netty.handler.ssl.SslContext;
import io.netty.handler.ssl.util.InsecureTrustManagerFactory;
>>>>>>> 46ed3d4c

import javax.net.ssl.SSLException;
import java.net.InetSocketAddress;

import static java.util.concurrent.TimeUnit.*;

/**
 * An HTTP2 client that allows you to send HTTP2 frames to a server. Inbound and outbound frames are
 * logged. When run from the command-line, sends a single HEADERS frame to the server and gets back
 * a "Hello World" response.
 * <p>
 * To client accepts command-line arguments for {@code -host=<host/ip>}
 * <i>(default="localhost")</i>, {@code -port=<port number>} <i>(default: http=8080,
 * https=8443)</i>, and {@code -ssl=<true/false>} <i>(default=false)</i>.
 */
public class Http2Client {

<<<<<<< HEAD
    private final EndpointConfig config;
    private Http2ClientConnectionHandler http2ConnectionHandler;
    private Channel channel;
    private EventLoopGroup workerGroup;

    public Http2Client(EndpointConfig config) {
        this.config = config;
=======
    private final SslContext sslCtx;
    private final String host;
    private final int port;
    private final Http2ClientConnectionHandler http2ConnectionHandler;
    private Channel channel;
    private EventLoopGroup workerGroup;

    public Http2Client(String host, int port) throws SSLException {
        sslCtx = SslContext.newClientContext(
                null, InsecureTrustManagerFactory.INSTANCE, null,
                SslContext.newApplicationProtocolSelector(
                        SelectedProtocol.HTTP_2.protocolName(),
                        SelectedProtocol.HTTP_1_1.protocolName()),
                0, 0);

        this.host = host;
        this.port = port;
        http2ConnectionHandler = new Http2ClientConnectionHandler();
>>>>>>> 46ed3d4c
    }

    /**
     * Starts the client and waits for the HTTP/2 upgrade to occur.
     */
    public void start() throws Exception {
        if (channel != null) {
            System.out.println("Already running!");
            return;
        }

        workerGroup = new NioEventLoopGroup();

        Bootstrap b = new Bootstrap();
        b.group(workerGroup);
        b.channel(NioSocketChannel.class);
        b.option(ChannelOption.SO_KEEPALIVE, true);
<<<<<<< HEAD
        b.remoteAddress(new InetSocketAddress(config.host(), config.port()));
        Http2ClientInitializer initializer = new Http2ClientInitializer(config.isSsl());
        b.handler(initializer);
=======
        b.remoteAddress(new InetSocketAddress(host, port));
        b.handler(new Http2ClientInitializer(sslCtx, http2ConnectionHandler));
>>>>>>> 46ed3d4c

        // Start the client.
        channel = b.connect().syncUninterruptibly().channel();
        System.out.println("Connected to [" + config.host() + ':' + config.port() + ']');

        // Wait for the HTTP/2 upgrade to occur.
        http2ConnectionHandler = initializer.connectionHandler();
        http2ConnectionHandler.awaitInitialization();
    }

    /**
     * Sends the given request to the server.
     */
    public void sendRequest(FullHttpRequest request) throws Exception {
        ChannelFuture requestFuture = channel.writeAndFlush(request).sync();
        System.out.println("Back from sending headers...");
        if (!requestFuture.isSuccess()) {
            throw new RuntimeException(requestFuture.cause());
        }
    }

    /**
     * Waits for the full response to be received.
     */
    public void awaitResponse() throws Exception {
        http2ConnectionHandler.awaitResponse();
    }

    /**
     * Closes the channel and waits for shutdown to complete.
     */
    public void stop() {
        try {
            // Wait until the connection is closed.
            channel.close().syncUninterruptibly();
        } finally {
            if (workerGroup != null) {
                workerGroup.shutdownGracefully();
            }
        }
    }

    public static void main(String[] args) throws Exception {
<<<<<<< HEAD
        EndpointConfig config = parseEndpointConfig(args);
        System.out.println(config);
=======
        int port;
        if (args.length > 0) {
            port = Integer.parseInt(args[0]);
        } else {
            port = 8443;
        }

        final Http2Client client = new Http2Client("localhost", port);
>>>>>>> 46ed3d4c

        final Http2Client client = new Http2Client(config);
        try {
            // Start the client and wait for the HTTP/2 upgrade to complete.
            client.start();

            // Create a simple GET request with just headers.
            FullHttpRequest request = new DefaultFullHttpRequest(HTTP_1_1, GET, "/whatever");
            request.headers().add(HOST, config.host());

            System.out.println("Sending request...");
            ChannelFuture requestFuture = client.channel.writeAndFlush(request).sync();
            System.out.println("Back from sending headers...");
            if (!requestFuture.isSuccess()) {
                requestFuture.cause().printStackTrace();
                return;
            }

            // Waits for the complete response
            client.awaitResponse();
            System.out.println("Finished HTTP/2 request");
        } catch (Throwable t) {
            t.printStackTrace();
        } finally {
            client.stop();
        }
    }
}<|MERGE_RESOLUTION|>--- conflicted
+++ resolved
@@ -14,13 +14,10 @@
  */
 package io.netty.example.http2.client;
 
-<<<<<<< HEAD
 import static io.netty.example.http2.Http2ExampleUtil.parseEndpointConfig;
 import static io.netty.handler.codec.http.HttpHeaders.Names.HOST;
 import static io.netty.handler.codec.http.HttpMethod.GET;
 import static io.netty.handler.codec.http.HttpVersion.HTTP_1_1;
-=======
->>>>>>> 46ed3d4c
 import io.netty.bootstrap.Bootstrap;
 import io.netty.channel.Channel;
 import io.netty.channel.ChannelFuture;
@@ -28,24 +25,16 @@
 import io.netty.channel.EventLoopGroup;
 import io.netty.channel.nio.NioEventLoopGroup;
 import io.netty.channel.socket.nio.NioSocketChannel;
-<<<<<<< HEAD
 import io.netty.example.http2.Http2ExampleUtil.EndpointConfig;
 import io.netty.handler.codec.http.DefaultFullHttpRequest;
 import io.netty.handler.codec.http.FullHttpRequest;
-=======
-import io.netty.handler.codec.http.HttpMethod;
-import io.netty.handler.codec.http2.DefaultHttp2Headers;
-import io.netty.handler.codec.http2.Http2Exception;
-import io.netty.handler.codec.http2.Http2Headers;
 import io.netty.handler.codec.http2.Http2OrHttpChooser.SelectedProtocol;
 import io.netty.handler.ssl.SslContext;
 import io.netty.handler.ssl.util.InsecureTrustManagerFactory;
->>>>>>> 46ed3d4c
+
+import java.net.InetSocketAddress;
 
 import javax.net.ssl.SSLException;
-import java.net.InetSocketAddress;
-
-import static java.util.concurrent.TimeUnit.*;
 
 /**
  * An HTTP2 client that allows you to send HTTP2 frames to a server. Inbound and outbound frames are
@@ -58,34 +47,24 @@
  */
 public class Http2Client {
 
-<<<<<<< HEAD
+    private final SslContext sslCtx;
     private final EndpointConfig config;
     private Http2ClientConnectionHandler http2ConnectionHandler;
     private Channel channel;
     private EventLoopGroup workerGroup;
 
-    public Http2Client(EndpointConfig config) {
+    public Http2Client(EndpointConfig config) throws SSLException {
         this.config = config;
-=======
-    private final SslContext sslCtx;
-    private final String host;
-    private final int port;
-    private final Http2ClientConnectionHandler http2ConnectionHandler;
-    private Channel channel;
-    private EventLoopGroup workerGroup;
-
-    public Http2Client(String host, int port) throws SSLException {
-        sslCtx = SslContext.newClientContext(
-                null, InsecureTrustManagerFactory.INSTANCE, null,
-                SslContext.newApplicationProtocolSelector(
-                        SelectedProtocol.HTTP_2.protocolName(),
-                        SelectedProtocol.HTTP_1_1.protocolName()),
-                0, 0);
-
-        this.host = host;
-        this.port = port;
-        http2ConnectionHandler = new Http2ClientConnectionHandler();
->>>>>>> 46ed3d4c
+        if (config.isSsl()) {
+            sslCtx = SslContext.newClientContext(
+                    null, InsecureTrustManagerFactory.INSTANCE, null,
+                    SslContext.newApplicationProtocolSelector(
+                            SelectedProtocol.HTTP_2.protocolName(),
+                            SelectedProtocol.HTTP_1_1.protocolName()),
+                    0, 0);
+        } else {
+            sslCtx = null;
+        }
     }
 
     /**
@@ -103,14 +82,9 @@
         b.group(workerGroup);
         b.channel(NioSocketChannel.class);
         b.option(ChannelOption.SO_KEEPALIVE, true);
-<<<<<<< HEAD
         b.remoteAddress(new InetSocketAddress(config.host(), config.port()));
-        Http2ClientInitializer initializer = new Http2ClientInitializer(config.isSsl());
+        Http2ClientInitializer initializer = new Http2ClientInitializer(sslCtx);
         b.handler(initializer);
-=======
-        b.remoteAddress(new InetSocketAddress(host, port));
-        b.handler(new Http2ClientInitializer(sslCtx, http2ConnectionHandler));
->>>>>>> 46ed3d4c
 
         // Start the client.
         channel = b.connect().syncUninterruptibly().channel();
@@ -154,19 +128,8 @@
     }
 
     public static void main(String[] args) throws Exception {
-<<<<<<< HEAD
         EndpointConfig config = parseEndpointConfig(args);
         System.out.println(config);
-=======
-        int port;
-        if (args.length > 0) {
-            port = Integer.parseInt(args[0]);
-        } else {
-            port = 8443;
-        }
-
-        final Http2Client client = new Http2Client("localhost", port);
->>>>>>> 46ed3d4c
 
         final Http2Client client = new Http2Client(config);
         try {
